--- conflicted
+++ resolved
@@ -45,20 +45,11 @@
 def rawtime_float_to_hms(timef):
     """Converts time from floating point seconds to hours/minutes/seconds.
     
-<<<<<<< HEAD
-    Args:
-        timef: a float, duration in seconds.
-
-    Returns:
-        A size 3 tuple of integers, hours, minutes and seconds.
-=======
-    
     Args:
         timef: A floating point time in seconds to be converted
         
     Returns:
         A namedtuple with hours, minutes and seconds elements
->>>>>>> 1eac8ca5
     """
     time = int(round(timef))
     hms = collections.namedtuple('hms', ['hours', 'minutes', 'seconds'])
@@ -487,9 +478,6 @@
         descr += ")"
         return descr
 
-<<<<<<< HEAD
-    def _check_altitudes(self):
-=======
     @staticmethod
     def create_from_file(filename):
         fixes = []
@@ -517,8 +505,7 @@
         flight = Flight(fixes, a_records, h_records, i_records)
         return flight
 
-    def check_altitudes(self):
->>>>>>> 1eac8ca5
+    def _check_altitudes(self):
         press_alt_violations_num = 0;
         gnss_alt_violations_num = 0;
         press_huge_changes_num = 0;
@@ -735,10 +722,7 @@
         for i in xrange(len(self.fixes)):
             self.fixes[i].circling = (output[i] == 'c')
 
-<<<<<<< HEAD
     def _find_thermals(self):
-=======
-    def find_thermals(self):
         """Goes through the fixes and finds the thermals.
         
         Every point not in a thermal is put into a glide.
@@ -746,7 +730,6 @@
         If we get to end of the fixes and there is still an open glide (i.e. flight not finishing in a valid thermal)
         the glide will be closed. 
         """
->>>>>>> 1eac8ca5
         self.thermals = []
         self.glides = []
         circling_now = False
